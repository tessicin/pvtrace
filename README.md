![](https://raw.githubusercontent.com/danieljfarrell/pvtrace/master/docs/logo.png)

> Optical ray tracing for luminescent materials and spectral converter photovoltaic devices 

<<<<<<< HEAD
# Notice

**The next version of pvtrace has gone through a significant refactor process on branch [redesign/materials](https://github.com/danieljfarrell/pvtrace/tree/redesign/materials). Any contributions will be gladly received there. I'm still working on updating the documentation before making the final release.**
=======
## Install

    pip install pvtrace
>>>>>>> 87f9ef49

## Introduction

pvtrace is a statistical photon path tracer written in Python. It follows photons through a 3D scene and records their interactions with objects to build up statistical information about energy flow. This approach is particularly useful in photovoltaics and non-imaging optics where the goal is to design systems which efficiently transport light to target locations.

## Documentation

Interactive Jupyter notebooks are in [examples directory](https://github.com/danieljfarrell/pvtrace/tree/master/examples), download and take a look, although they can be viewed online.

API documentation and some background at [https://pvtrace.readthedocs.io](https://pvtrace.readthedocs.io/)

## Capabilities

pvtrace was originally written to characterise the performance of Luminescent Solar Concentrators (LSC) and takes a Monte-Carlo approach to ray-tracing. Each ray is independent and can interact with objects in the scene via reflection and refraction. Objects can have different optical properties: refractive index, absorption coefficient, emission spectrum and quantum yield.

One of the key features of pvtrace is the ability to simulate re-absorption of photons in luminescent materials. This requires following thousands of rays to build intensity profiles and spectra of incoming and outgoing photons because these process cannot be approximated in a continuous way.

pvtrace may also be useful to researches or designers interested in ray-optics simulations but will be slower at running these simulations compared to other software packages because it follows each ray individually.

![](https://raw.githubusercontent.com/danieljfarrell/pvtrace/master/docs/example.png)
    
A minimal working example that traces a glass sphere

```python
import time
import sys
import functools
import numpy as np
from pvtrace import *

world = Node(
    name="world (air)",
    geometry=Sphere(
        radius=10.0,
        material=Material(refractive_index=1.0),
    )
)

sphere = Node(
    name="sphere (glass)",
    geometry=Sphere(
        radius=1.0,
        material=Material(refractive_index=1.5),
    ),
    parent=world
)
sphere.location = (0, 0, 2)

light = Node(
    name="Light (555nm)",
    light=Light(direction=functools.partial(cone, np.pi/8)),
    parent=world
)

renderer = MeshcatRenderer(wireframe=True, open_browser=True)
scene = Scene(world)
renderer.render(scene)
for ray in scene.emit(100):
    steps = photon_tracer.follow(scene, ray)
    path, events = zip(*steps)
    renderer.add_ray_path(path)
    time.sleep(0.1)

# Wait for Ctrl-C to terminate the script; keep the window open
print("Ctrl-C to close")
while True:
    try:
        time.sleep(.3)
    except KeyboardInterrupt:
        sys.exit()
```

## Architecture

![](https://raw.githubusercontent.com/danieljfarrell/pvtrace/master/docs/pvtrace-design.png)

*pvtrace* is designed in layers each with as limited scope as possible.

<dl>
  <dt>Scene</dt>
  <dd>Graph data structure of node and the thing that is ray-traced.</dd>
  
  <dt>Node</dt>
  <dd>Provides a coordinate system, can be nested inside one another, perform arbitrary rotation and translation transformations.</dd>
  
  <dt>Geometry</dt>
  <dd>Attached to nodes to define different shapes (Sphere, Box, Cylinder, Mesh) and handles all ray intersections.</dd>
  
  <dt>Material</dt>
  <dd>Attached to geometry objects to assign physical properties to shapes such as refractive index.</dd>
  
  <dt>Surface</dt>
  <dd>Handles details of interaction between material surfaces and a customisation point for simulation of wavelength selective coatings.</dd>
  
  <dt>Components</dt>
  <dd>Specifies optical properties of the geometries volume, absorption coefficient, scattering coefficient, quantum yield, emission spectrum.</dd>
</dl>

## Dependancies

* python >= 3.7.2
* trimesh (for mesh shapes)
* meshcat (for visualisation)
* numpy
* anytree<|MERGE_RESOLUTION|>--- conflicted
+++ resolved
@@ -2,15 +2,9 @@
 
 > Optical ray tracing for luminescent materials and spectral converter photovoltaic devices 
 
-<<<<<<< HEAD
-# Notice
-
-**The next version of pvtrace has gone through a significant refactor process on branch [redesign/materials](https://github.com/danieljfarrell/pvtrace/tree/redesign/materials). Any contributions will be gladly received there. I'm still working on updating the documentation before making the final release.**
-=======
 ## Install
 
     pip install pvtrace
->>>>>>> 87f9ef49
 
 ## Introduction
 
